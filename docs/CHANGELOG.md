# Changelog Chainlink Core

All notable changes to this project will be documented in this file.

The format is based on [Keep a Changelog](https://keepachangelog.com/en/1.0.0/),
and this project adheres to [Semantic Versioning](https://semver.org/spec/v2.0.0.html).

## [Unreleased]

### Changed

<<<<<<< HEAD
## [0.9.3] - 2020-11-02

### Added

- Add new subcommand `node hard-reset` which is used to remove all state for unstarted and pending job runs from the database.

### Changed

- Chainlink now requires Postgres >= 11.x. Previously this was a recommendation, this is now a hard requirement. Migrations will fail if run on an older version of Postgres.
- Database improvements that greatly reduced the number of open Postgres connections
- Operator UI /jobs page is now searchable
- Jobs now accept a name field in the jobspecs
=======
Numerous key-related UX improvements:

- All key-related commands have been consolidated under the `chainlink keys` subcommand:
  - `chainlink createextrakey` => `chainlink keys eth create`
  - `chainlink admin info` => `chainlink keys eth list`
  - `chainlink node p2p [create|list|delete]` => `chainlink keys p2p [create|list|delete]`
  - `chainlink node ocr [create|list|delete]` => `chainlink keys ocr [create|list|delete]`
  - `chainlink node vrf [create|list|delete]` => `chainlink keys vrf [create|list|delete]`
- Deleting OCR key bundles and P2P key bundles now archives them (i.e., soft delete) so that they can be recovered if needed. If you want to hard delete a key, pass the new `--hard` flag to the command, e.g. `chainlink keys p2p delete --hard 6`.
- Output from ETH/OCR/P2P/VRF key CLI commands now renders consistently.
- Deleting an OCR/P2P/VRF key now requires confirmation from the user. To skip confirmation (e.g. in shell scripts), pass `--yes` or `-y`.
- The `--ocrpassword` flag has been removed. OCR/P2P keys now share the same password at the ETH key (i.e., the password specified with the `--password` flag).

Chainlink now requires Postgres >= 11.x. Previously this was a recommendation, this is now a hard requirement. Migrations will fail if run on an older version of Postgres.
>>>>>>> 9becc5d9

## [0.9.2] - 2020-10-15

### Added

- Bulletproof transaction manager enabled by default
- Fluxmonitor support enabled by default

### Fixed

- Improve transaction manager architecture to be more compatible with `ETH_SECONDARY_URL` option (i.e. concurrent transaction submission to multiple different eth nodes). This also comes with some minor performance improvements in the tx manager and more correct handling of some extremely rare edge cases.
- As a side-effect, we now no longer handle the case where an external wallet used the chainlink ethereum private key to send a transaction. This use-case was already explicitly unsupported, but we made a best-effort attempt to handle it. We now make no attempt at all to handle it and doing this WILL result in your node not sending the data that it expected to be sent for the nonces that were used by an external wallet.
- Operator UI now shows booleans correctly

### Changed

- ETH_MAX_GAS_PRICE_WEI now 1500Gwei by default

## [0.8.18] - 2020-10-01

### Fixed

- Prometheus gas_updater_set_gas_price metric now only shows last gas price instead of every block since restart

## [0.8.17] - 2020-09-28

### Added

- Add new env variable ETH_SECONDARY_URL. Default is unset. You may optionally set this to an http(s) ethereum RPC client URL. If set, transactions will also be broadcast to this secondary ethereum node. This allows transaction broadcasting to be more robust in the face of primary ethereum node bugs or failures.
- Remove configuration option ORACLE_CONTRACT_ADDRESS, it had no effect
- Add configuration option OPERATOR_CONTRACT_ADDRESS, it filters the contract addresses the node should listen to for Run Logs
- At startup, the chainlink node will create a new funding address. This will initially be used to pay for cancelling stuck transactions.

### Fixed

- Gas bumper no longer hits database constraint error if ETH_MAX_GAS_PRICE_WEI is reached (this was actually mostly harmless, but the errors were annoying)

### Changes

- ETH_MAX_GAS_PRICE_WEI now defaults to 1500 gwei

## [0.8.16] - 2020-09-18

### Added

- The chainlink node now will bump a limited configurable number of transactions at once. This is configured with the ETH_GAS_BUMP_TX_DEPTH variable which is 10 by default. Set to 0 to disable (the old behaviour).

### Fixed

- ETH_DISABLED flag works again

## [0.8.15] - 2020-09-14

### Added

- Chainlink header images to the following `README.md` files: root, core,
  evm-contracts, and evm-test-helpers.
- Database migrations: new log_consumptions records will contain the number of the associated block.
  This migration will allow future version of chainlink to automatically clean up unneeded log_consumption records.
  This migration should execute very fast.
- External Adapters for the Flux Monitor will now receive the Flux Monitor round state info as the meta payload.
- Reduce frequency of balance checking.

### Fixed

Previously when the node was overloaded with heads there was a minor possibility it could get backed up with a very large head queue, and become unstable. Now, we drop heads instead in this case and noisily emit an error. This means the node should more gracefully handle overload conditions, although this is still dangerous and node operators should deal with it immediately to avoid missing jobs.

A new environment variable is introduced to configure this, called `ETH_HEAD_TRACKER_MAX_BUFFER_SIZE`. It is recommended to leave this set to the default of "3".

A new prometheus metric is also introduced to track dropped heads, called `head_tracker_num_heads_dropped`. You may wish to set an alert on a rule such as `increase(chainlink_dropped_heads[5m]) > 0`.

## [0.8.14] - 2020-09-02

## Changed

- Fix for gas bumper
- Fix for broadcast-transactions function

## [0.8.13] - 2020-08-31

## Changed

- Fix for gas bumper
- Fix for broadcast-transactions function

## [0.8.13] - 2020-08-31

### Changed

- Performance improvements when using BulletproofTxManager.

## [0.8.12] - 2020-08-10

### Fixed

- Added a workaround for Infura users who are seeing "error getting balance: header not found".
  This behaviour is due to Infura announcing it has a block, but when we request our balance in this block, the eth node doesn't have the block in memory. The workaround is to add a configurable lag time on balance update requests. The default is set to 1 but this is configurable via a new environment variable `ETH_BALANCE_MONITOR_BLOCK_DELAY`.

## [0.8.11] - 2020-07-27

### Added

- Job specs now support pinning to multiple keys using the new `fromAddresses` field in the ethtx task spec.

### Changed

- Using `fromAddress` in ethtx task specs has been deprecated. Please use `fromAddresses` instead.

### Breaking changes

- Support for RunLogTopic0original and RunLogTopic20190123withFullfillmentParams logs has been dropped. This should not affect any users since these logs predate Chainlink's mainnet launch and have never been used on mainnet.

IMPORTANT: The selection mechanism for keys has changed. When an ethtx task spec is not pinned to a particular key by defining `fromAddress` or `fromAddresses`, the node will now cycle through all available keys in round robin fashion. This is a change from the previous behaviour where nodes would only pick the earliest created key.

This is done to allow increases in throughput when a node operator has multiple whitelisted addresses for their oracle.

If your node has multiple keys, you will need to take one of the three following actions:

1. Make sure all keys are valid for all job specs
2. Pin job specs to a valid subset of key(s) using `fromAddresses`
3. Delete the key(s) you don't want to use

If your node only has one key, no action is required.

## [0.8.10] - 2020-07-14

### Fixed

- Incorrect sequence on keys table in some edge cases

## [0.8.9] - 2020-07-13

### Added

- Added a check on sensitive file ownership that gives a warning if certain files are not owned by the user running chainlink
- Added mechanism to asynchronously communicate when a job spec has an ethereum interaction error (or any async error) with a UI screen
- Gas Bumper now bumps based on the current gas price instead of the gas price of the original transaction

### Fixed

- Support for multiple node addresses

## [0.8.8] - 2020-06-29

### Added

- `ethtx` tasks now support a new parameter, `minRequiredOutgoingConfirmations` which allows you to tune how many confirmations are required before moving on from an `ethtx` task on a per task basis (only works with BulletproofTxManager). If it is not supplied, the default of `MIN_OUTGOING_CONFIRMATIONS` is used (same as the old behaviour).

### Changed

- HeadTracker now automatically backfills missing heads up to `ETH_FINALITY_DEPTH`
- The strategy for gas bumping has been changed to produce a potentially higher gas cost in exchange for the transaction getting through faster.

### Breaking changes

- `admin withdraw` command has been removed. This was only ever useful to withdraw LINK if the Oracle contract was owned by the Chainlink node address. It is no longer recommended to have the Oracle owner be the chainlink node address.
- Fixed `txs create` to send the amount in Eth not in Wei (as per the documentation)

## [0.8.7] - 2020-06-15

### Added

This release contains a number of features aimed at improving the node's reliability when putting transactions on-chain.

- An experimental new transaction manager is introduced that delivers reliability improvements compared to the old one, especially when faced with difficult network conditions or spiking gas prices. It also reduces load on the database and makes fewer calls to the eth node compared to the old tx manager.
- Along with the new transaction manager is a local client command for manually controlling the node nonce - `setnextnonce`. This should never be necessary under normal operation and is included only for use in emergencies.
- New prometheus metrics for the head tracker:
  - `head_tracker_heads_in_queue` - The number of heads currently waiting to be executed. You can think of this as the 'load' on the head tracker. Should rarely or never be more than 0.
  - `head_tracker_callback_execution_duration` - How long it took to execute all callbacks. If the average of this exceeds the time between blocks, your node could lag behind and delay transactions.
- Nodes transmit their build info to Explorer for better debugging/tracking.

### Env var changes

- `ENABLE_BULLETPROOF_TX_MANAGER` - set this to true to enable the experimental new transaction manager
- `ETH_GAS_BUMP_PERCENT` default value has been increased from 10% to 20%
- `ETH_GAS_BUMP_THRESHOLD` default value has been decreased from 12 to 3
- `ETH_FINALITY_DEPTH` specifies how deep protection should be against re-orgs. The default is 50. It only applies if BulletproofTxManager is enabled. It is not recommended to change this setting.
- `EthHeadTrackerHistoryDepth` specifies how many heads the head tracker should keep in the database. The default is 100. It is not recommended to change this setting.
- Update README.md with links to mockery, jq, and gencodec as they are required to run `go generate ./...`

## [0.8.6] - 2020-06-08

### Added

- The node now logs the eth client RPC calls
- More reliable Ethereum block header tracking
- Limit the amount of an HTTP response body that the node will read
- Make Aggregator contract interface viewable
- More resilient handling of chain reorganizations

## [0.8.5] - 2020-06-01

### Added

- The chainlink node can now be configured to backfill logs from `n` blocks after a
  connection to the ethereum client is reset. This value is specified with an environment
  variable `BLOCK_BACKFILL_DEPTH`.
- The chainlink node now sets file permissions on sensitive files on startup (tls, .api, .env, .password and secret)
- AggregatorInterface now has description and version fields.

### Changed

- Solidity: Renamed the previous `AggregatorInterface.sol` to
  `HistoricAggregatorInterface.sol`. Users are encouraged to use the new methods
  introduced on the `AggregatorInterface`(`getRoundData` and `latestRoundData`),
  as they return metadata to indicate freshness of the data in a single
  cross-contract call.
- Solidity: Marked `HistoricAggregatorInterface` methods (`latestAnswer`,
  `latestRound`, `latestTimestamp`, `getAnswer`, `getTimestamp`) as deprecated
  on `FluxAggregator`, `WhitelistedAggregator`, `AggregatorProxy`,
  `WhitelistedAggregatorProxy`.
- Updated the solidity compiler version for v0.6 from 0.6.2 to 0.6.6.
- AccessControlledAggregatorProxy checks an external contract for users to be able to
  read functions.

### Fixed

- Fluxmonitor jobs now respect the `minPayment` field on job specs and won't poll if the contract
  does not have sufficient funding. This allows certain jobs to require a larger payment
  than `MINIMUM_CONTRACT_PAYMENT`.

## [0.8.4] - 2020-05-18

### Added

- Fluxmonitor initiators may now optionally include an `absoluteThreshold`
  parameter. To trigger a new on-chain report, the absolute difference in the feed
  value must change by at least the `absoluteThreshold` value. If it is
  unspecified or zero, fluxmonitor behavior is unchanged.
- Database Migrations: Add created_at and updated_at to all tables allowing for
  better historical insights. This migration may take a minute or two on large
  databases.

### Fixed

- Fix incorrect permissions on some files written by the node
  Prevent a case where duplicate ethereum keys could be added
  Improve robustness and reliability of ethtx transaction logic

## [0.8.3] - 2020-05-04

### Added

- Added Changelog.
- Database Migrations: There a number of database migrations included in this
  release as part of our ongoing effort to make the node even more reliable and
  stable, and build a firm foundation for future development.

### Changed

- New cron strings MUST now include time zone. If you want your jobs to run in
  UTC for example: `CRON_TZ=UTC * * * * *`. Previously, jobs specified without a
  time zone would run in the server's native time zone, which in most cases is UTC
  but this was never guaranteed.

### Fixed

- Fix crash in experimental gas updater when run on Kovan network

## [0.8.2] - 2020-04-20

## [0.8.1] - 2020-04-08

## [0.8.0] - 2020-04-06<|MERGE_RESOLUTION|>--- conflicted
+++ resolved
@@ -8,21 +8,6 @@
 ## [Unreleased]
 
 ### Changed
-
-<<<<<<< HEAD
-## [0.9.3] - 2020-11-02
-
-### Added
-
-- Add new subcommand `node hard-reset` which is used to remove all state for unstarted and pending job runs from the database.
-
-### Changed
-
-- Chainlink now requires Postgres >= 11.x. Previously this was a recommendation, this is now a hard requirement. Migrations will fail if run on an older version of Postgres.
-- Database improvements that greatly reduced the number of open Postgres connections
-- Operator UI /jobs page is now searchable
-- Jobs now accept a name field in the jobspecs
-=======
 Numerous key-related UX improvements:
 
 - All key-related commands have been consolidated under the `chainlink keys` subcommand:
@@ -36,8 +21,18 @@
 - Deleting an OCR/P2P/VRF key now requires confirmation from the user. To skip confirmation (e.g. in shell scripts), pass `--yes` or `-y`.
 - The `--ocrpassword` flag has been removed. OCR/P2P keys now share the same password at the ETH key (i.e., the password specified with the `--password` flag).
 
-Chainlink now requires Postgres >= 11.x. Previously this was a recommendation, this is now a hard requirement. Migrations will fail if run on an older version of Postgres.
->>>>>>> 9becc5d9
+## [0.9.3] - 2020-11-02
+
+### Added
+
+- Add new subcommand `node hard-reset` which is used to remove all state for unstarted and pending job runs from the database.
+
+### Changed
+
+- Chainlink now requires Postgres >= 11.x. Previously this was a recommendation, this is now a hard requirement. Migrations will fail if run on an older version of Postgres.
+- Database improvements that greatly reduced the number of open Postgres connections
+- Operator UI /jobs page is now searchable
+- Jobs now accept a name field in the jobspecs
 
 ## [0.9.2] - 2020-10-15
 
