--- conflicted
+++ resolved
@@ -1,16 +1,12 @@
 # @chainlink/contracts CHANGELOG.md
 
-<<<<<<< HEAD
 ## 0.2.3 - Unreleased
 
 ### Changed:
 
 - Updated function comments in `v0.6/interfaces/KeeperCompatibleInterface.sol` and `v0.8/interfaces/KeeperCompatibleInterface.sol` to match the latest in v0.7.
 
-## 0.2.2 - Unreleased
-=======
 ## 0.2.2 - 2021-09-21
->>>>>>> ef73ea6a
 
 ### Added:
 
