--- conflicted
+++ resolved
@@ -41,7 +41,8 @@
 	ClaimUnclaimedJobs(ctx context.Context) ([]Job, error)
 	CreateJob(ctx context.Context, jobSpec *Job, pipeline pipeline.Pipeline) (Job, error)
 	JobsV2() ([]Job, error)
-	FindJob(id int32) (Job, error)
+	FindJobTx(id int32) (Job, error)
+	FindJob(ctx context.Context, id int32) (Job, error)
 	FindJobIDsWithBridge(name string) ([]int32, error)
 	DeleteJob(ctx context.Context, id int32) error
 	RecordError(ctx context.Context, jobID int32, description string)
@@ -179,18 +180,14 @@
 	return
 }
 
-<<<<<<< HEAD
-// Expects an unmarshaled job spec as the jobSpec argument i.e. output from ValidatedXX.
-// Overwrites it to be a fully populated jobSpec with IDs and preloads.
-func (o *orm) CreateJob(ctx context.Context, jobSpec *Job, p pipeline.Pipeline) (Job, error) {
-	var jb Job
-=======
 // CreateJob creates the job and it's associated spec record.
 //
 // NOTE: This is not wrapped in a db transaction so if you call this, you should
 // use postgres.TransactionManager to create the transaction in the context.
-func (o *orm) CreateJob(ctx context.Context, jobSpec *Job, p pipeline.Pipeline) error {
->>>>>>> df489e6d
+// Expects an unmarshaled job spec as the jobSpec argument i.e. output from ValidatedXX.
+// Returns a fully populated Job.
+func (o *orm) CreateJob(ctx context.Context, jobSpec *Job, p pipeline.Pipeline) (Job, error) {
+	var jb Job
 	for _, task := range p.Tasks {
 		if task.Type() == pipeline.TaskTypeBridge {
 			// Bridge must exist
@@ -205,36 +202,19 @@
 		}
 	}
 
-<<<<<<< HEAD
-	// Inherit the parent context so that client side request cancellations are respected.
-	ctx, cancel := context.WithTimeout(ctx, postgres.DefaultQueryTimeout)
-	defer cancel()
-	err := postgres.GormTransaction(ctx, o.db, func(tx *gorm.DB) error {
-		switch jobSpec.Type {
-		case DirectRequest:
-			err := tx.Create(&jobSpec.DirectRequestSpec).Error
-			if err != nil {
-				return errors.Wrap(err, "failed to create DirectRequestSpec for jobSpec")
-			}
-			jobSpec.DirectRequestSpecID = &jobSpec.DirectRequestSpec.ID
-		case FluxMonitor:
-			err := tx.Create(&jobSpec.FluxMonitorSpec).Error
-			if err != nil {
-				return errors.Wrap(err, "failed to create FluxMonitorSpec for jobSpec")
-=======
 	tx := postgres.TxFromContext(ctx, o.db)
 
 	switch jobSpec.Type {
 	case DirectRequest:
 		err := tx.Create(&jobSpec.DirectRequestSpec).Error
 		if err != nil {
-			return errors.Wrap(err, "failed to create DirectRequestSpec for jobSpec")
+			return jb, errors.Wrap(err, "failed to create DirectRequestSpec for jobSpec")
 		}
 		jobSpec.DirectRequestSpecID = &jobSpec.DirectRequestSpec.ID
 	case FluxMonitor:
 		err := tx.Create(&jobSpec.FluxMonitorSpec).Error
 		if err != nil {
-			return errors.Wrap(err, "failed to create FluxMonitorSpec for jobSpec")
+			return jb, errors.Wrap(err, "failed to create FluxMonitorSpec for jobSpec")
 		}
 		jobSpec.FluxMonitorSpecID = &jobSpec.FluxMonitorSpec.ID
 	case OffchainReporting:
@@ -242,32 +222,31 @@
 		pqErr, ok := err.(*pgconn.PgError)
 		if err != nil && ok && pqErr.Code == "23503" {
 			if pqErr.ConstraintName == "offchainreporting_oracle_specs_p2p_peer_id_fkey" {
-				return errors.Wrapf(ErrNoSuchPeerID, "%v", jobSpec.OffchainreportingOracleSpec.P2PPeerID)
->>>>>>> df489e6d
+				return jb, errors.Wrapf(ErrNoSuchPeerID, "%v", jobSpec.OffchainreportingOracleSpec.P2PPeerID)
 			}
 			if jobSpec.OffchainreportingOracleSpec != nil && !jobSpec.OffchainreportingOracleSpec.IsBootstrapPeer {
 				if pqErr.ConstraintName == "offchainreporting_oracle_specs_transmitter_address_fkey" {
-					return errors.Wrapf(ErrNoSuchTransmitterAddress, "%v", jobSpec.OffchainreportingOracleSpec.TransmitterAddress)
+					return jb, errors.Wrapf(ErrNoSuchTransmitterAddress, "%v", jobSpec.OffchainreportingOracleSpec.TransmitterAddress)
 				}
 				if pqErr.ConstraintName == "offchainreporting_oracle_specs_encrypted_ocr_key_bundle_id_fkey" {
-					return errors.Wrapf(ErrNoSuchKeyBundle, "%v", jobSpec.OffchainreportingOracleSpec.EncryptedOCRKeyBundleID)
+					return jb, errors.Wrapf(ErrNoSuchKeyBundle, "%v", jobSpec.OffchainreportingOracleSpec.EncryptedOCRKeyBundleID)
 				}
 			}
 		}
 		if err != nil {
-			return errors.Wrap(err, "failed to create OffchainreportingOracleSpec for jobSpec")
+			return jb, errors.Wrap(err, "failed to create OffchainreportingOracleSpec for jobSpec")
 		}
 		jobSpec.OffchainreportingOracleSpecID = &jobSpec.OffchainreportingOracleSpec.ID
 	case Keeper:
 		err := tx.Create(&jobSpec.KeeperSpec).Error
 		if err != nil {
-			return errors.Wrap(err, "failed to create KeeperSpec for jobSpec")
+			return jb, errors.Wrap(err, "failed to create KeeperSpec for jobSpec")
 		}
 		jobSpec.KeeperSpecID = &jobSpec.KeeperSpec.ID
 	case Cron:
 		err := tx.Create(&jobSpec.CronSpec).Error
 		if err != nil {
-			return errors.Wrap(err, "failed to create CronSpec for jobSpec")
+			return jb, errors.Wrap(err, "failed to create CronSpec for jobSpec")
 		}
 		jobSpec.CronSpecID = &jobSpec.CronSpec.ID
 	case VRF:
@@ -275,26 +254,17 @@
 		pqErr, ok := err.(*pgconn.PgError)
 		if err != nil && ok && pqErr.Code == "23503" {
 			if pqErr.ConstraintName == "vrf_specs_public_key_fkey" {
-				return errors.Wrapf(ErrNoSuchPublicKey, "%s", jobSpec.VRFSpec.PublicKey.String())
-			}
-		}
-		if err != nil {
-			return errors.Wrap(err, "failed to create VRFSpec for jobSpec")
-		}
-<<<<<<< HEAD
-		jobSpec.PipelineSpecID = pipelineSpecID
-		return errors.Wrap(tx.Create(jobSpec).Error, "failed to create job")
-	})
-	if err != nil {
-		return jb, err
-	}
-	return o.FindJob(jobSpec.ID)
-=======
+				return jb, errors.Wrapf(ErrNoSuchPublicKey, "%s", jobSpec.VRFSpec.PublicKey.String())
+			}
+		}
+		if err != nil {
+			return jb, errors.Wrap(err, "failed to create VRFSpec for jobSpec")
+		}
 		jobSpec.VRFSpecID = &jobSpec.VRFSpec.ID
 	case Webhook:
 		err := tx.Create(&jobSpec.WebhookSpec).Error
 		if err != nil {
-			return errors.Wrap(err, "failed to create WebhookSpec for jobSpec")
+			return jb, errors.Wrap(err, "failed to create WebhookSpec for jobSpec")
 		}
 		jobSpec.WebhookSpecID = &jobSpec.WebhookSpec.ID
 	default:
@@ -303,11 +273,15 @@
 
 	pipelineSpecID, err := o.pipelineORM.CreateSpec(ctx, tx, p, jobSpec.MaxTaskDuration)
 	if err != nil {
-		return errors.Wrap(err, "failed to create pipeline spec")
+		return jb, errors.Wrap(err, "failed to create pipeline spec")
 	}
 	jobSpec.PipelineSpecID = pipelineSpecID
-	return errors.Wrap(tx.Create(jobSpec).Error, "failed to create job")
->>>>>>> df489e6d
+	err = tx.Create(jobSpec).Error
+	if err != nil {
+		return jb, errors.Wrap(err, "failed to create job")
+	}
+
+	return o.FindJob(ctx, jobSpec.ID)
 }
 
 // DeleteJob removes a job that is claimed by this orm
@@ -468,27 +442,36 @@
 	}
 }
 
+func (o *orm) FindJobTx(id int32) (Job, error) {
+	var jb Job
+	var err error
+	txm := postgres.NewGormTransactionManager(o.db)
+	err = txm.Transact(func(ctx context.Context) error {
+		jb, err = o.FindJob(ctx, id)
+		return err
+	})
+	return jb, err
+}
+
 // FindJob returns job by ID
-func (o *orm) FindJob(id int32) (Job, error) {
-	var job Job
-	err := postgres.GormTransactionWithDefaultContext(o.db, func(tx *gorm.DB) error {
-		err := PreloadAllJobTypes(tx).
-			First(&job, "jobs.id = ?", id).
-			Error
-		if err != nil {
-			return err
-		}
-
-		job, err = PopulateExternalInitiator(tx, job)
-		if err != nil {
-			return err
-		}
-		if job.OffchainreportingOracleSpec != nil {
-			job.OffchainreportingOracleSpec = loadDynamicConfigVars(o.config, *job.OffchainreportingOracleSpec)
-		}
-		return nil
-	})
-	return job, err
+func (o *orm) FindJob(ctx context.Context, id int32) (Job, error) {
+	var jb Job
+	tx := postgres.TxFromContext(ctx, o.db)
+	err := PreloadAllJobTypes(tx).
+		First(&jb, "jobs.id = ?", id).
+		Error
+	if err != nil {
+		return jb, err
+	}
+
+	jb, err = PopulateExternalInitiator(tx, jb)
+	if err != nil {
+		return jb, err
+	}
+	if jb.OffchainreportingOracleSpec != nil {
+		jb.OffchainreportingOracleSpec = loadDynamicConfigVars(o.config, *jb.OffchainreportingOracleSpec)
+	}
+	return jb, nil
 }
 
 func (o *orm) FindJobIDsWithBridge(name string) ([]int32, error) {
